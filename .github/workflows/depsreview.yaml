name: 'Dependency Review'
on: [pull_request]

jobs:
  dependency-review:
    runs-on: ubuntu-latest

    permissions:
      contents: read

    steps:
      - name: 'Checkout Repository'
        uses: actions/checkout@3df4ab11eba7bda6032a0b82a6bb43b11571feac # v4.0.0
      - name: 'Dependency Review'
<<<<<<< HEAD
        uses: actions/dependency-review-action@f6fff72a3217f580d5afd49a46826795305b63c7 # v3.0.8
=======
        uses: actions/dependency-review-action@6c5ccdad469c9f8a2996bfecaec55a631a347034 # v3.1.0
>>>>>>> 969e383d
<|MERGE_RESOLUTION|>--- conflicted
+++ resolved
@@ -12,8 +12,4 @@
       - name: 'Checkout Repository'
         uses: actions/checkout@3df4ab11eba7bda6032a0b82a6bb43b11571feac # v4.0.0
       - name: 'Dependency Review'
-<<<<<<< HEAD
-        uses: actions/dependency-review-action@f6fff72a3217f580d5afd49a46826795305b63c7 # v3.0.8
-=======
-        uses: actions/dependency-review-action@6c5ccdad469c9f8a2996bfecaec55a631a347034 # v3.1.0
->>>>>>> 969e383d
+        uses: actions/dependency-review-action@6c5ccdad469c9f8a2996bfecaec55a631a347034 # v3.1.0